--- conflicted
+++ resolved
@@ -34,12 +34,8 @@
   #["EdgeOrientation/LDS/LDS", "KCore/ApproximateKCore/KCore", "KCore/JulienneDBS17/KCore"]
   program_pres = ["plds"] #["lds", "kcore", "ekcore"]
   is_dynamic = [True]
-<<<<<<< HEAD
-  files = ["livejournal_insertion_edges", "brain_insertion_edges",
-=======
   files = ["dblp_insertion_edges", "orkut_insertion_edges",
            "livejournal_insertion_edges", "brain_insertion_edges",
->>>>>>> 3dd1233a
           "stackoverflow_insertion_edges", "wiki_insertion_edges",
           "ctr_insertion_edges", "usa_insertion_edges",
           "youtube_insertion_edges"]
