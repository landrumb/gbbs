--- conflicted
+++ resolved
@@ -92,11 +92,7 @@
     edge_list_dedup.clear();
     std::cout << "shuffled and deduped" << std::endl;
     std::cout << updates_shuffled.size() << " deduped edges" << std::endl;
-<<<<<<< HEAD
     return updates_shuffled;    
-=======
-    return updates_shuffled;
->>>>>>> 2d5025bb
 }
 
 // Read first [partial_end] edges from a file that has the following format:
