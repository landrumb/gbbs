// Copyright (c) 2019 Laxman Dhulipala, Guy Blelloch, and Julian Shun
//
// Permission is hereby granted, free of charge, to any person obtaining a copy
// of this software and associated documentation files (the "Software"), to deal
// in the Software without restriction, including without limitation the rights
// to use, copy, modify, merge, publish, distribute, sublicense, and/or sell
// copies of the Software, and to permit persons to whom the Software is
// furnished to do so, subject to the following conditions:
//
// The above copyright notice and this permission notice shall be included in
// all  copies or substantial portions of the Software.
//
// THE SOFTWARE IS PROVIDED "AS IS", WITHOUT WARRANTY OF ANY KIND, EXPRESS OR
// IMPLIED, INCLUDING BUT NOT LIMITED TO THE WARRANTIES OF MERCHANTABILITY,
// FITNESS FOR A PARTICULAR PURPOSE AND NONINFRINGEMENT. IN NO EVENT SHALL THE
// AUTHORS OR COPYRIGHT HOLDERS BE LIABLE FOR ANY CLAIM, DAMAGES OR OTHER
// LIABILITY, WHETHER IN AN ACTION OF CONTRACT, TORT OR OTHERWISE, ARISING FROM,
// OUT OF OR IN CONNECTION WITH THE SOFTWARE OR THE USE OR OTHER DEALINGS IN THE
// SOFTWARE.

#pragma once

namespace gbbs {
namespace truss_utils {

struct edge_id {
  uintE a;
  uintE b;
  edge_id()
      : a(std::numeric_limits<uintE>::max()),
        b(std::numeric_limits<uintE>::max()) {}
  edge_id(uintE _a, uintE _b) : a(std::min(_a, _b)), b(std::max(_a, _b)) {}
  bool operator==(const edge_id& other) const {
    return (a == other.a) && (b == other.b);
  }
};

// A table that stores a collection of elements, including duplicates.
template <class Val>
class valueHT {
 public:
  typedef Val V;
  size_t m;
  size_t mask;
  V empty;
  V* table;
  bool alloc;

  inline size_t hashToRangeValue(size_t h) { return h & mask; }
  inline size_t firstIndex(V& v) {
    return hashToRangeValue(parlay::hash32_3(v));
  }
  inline size_t incrementIndex(uintT h) { return hashToRangeValue(h + 1); }

  size_t size() { return m; }

  static void clearA(V* A, long n, V kv) {
    parallel_for(0, n, kDefaultGranularity, [&](size_t i) { A[i] = kv; });
  }

  // Size is the maximum number of values the hash table will hold.
  // Overfilling the table could put it into an infinite loop.
  valueHT(size_t _m, V _empty)
      : m((size_t)1 << parlay::log2_up((size_t)(_m))),
        mask(m - 1),
        empty(_empty) {
    table = gbbs::new_array_no_init<V>(m);
    clearA(table, m, empty);
    alloc = true;
  }

  // Size is the maximum number of values the hash table will hold.
  // Overfilling the table could put it into an infinite loop.
  valueHT(size_t _m, V _empty, V* _table)
      : m(_m), mask(m - 1), empty(_empty), table(_table), alloc(false) {}

  void del() {
    if (alloc) {
      gbbs::free_array(table);
    }
    alloc = false;
  }

  bool insert(V v) {
    size_t h = firstIndex(v);
    size_t iters = 0;
    while (1) {
      if (table[h] == empty &&
          gbbs::atomic_compare_and_swap(&table[h], empty, v)) {
        return 1;
      }
      h = incrementIndex(h);
      iters++;
    }
    return 0;  // should never get here
  }

  sequence<V> entries() {
    auto pred = [&](V t) { return t != empty; };
    auto table_seq = parlay::delayed_seq<V>(table, m);
    return parlay::filter(table_seq, pred);
  }

  void clear() {
    parallel_for(0, m, [&](size_t i) { table[i] = empty; });
  }
};

template <class K, class V, class GS>
class multi_table {
 public:
  using T = std::tuple<K, V>;

  size_t n;  // number of internal tables
  bool alloc;

  T* big_table;     // start of big table
  size_t big_size;  // size of the big table
  V empty_val;      // value used for empty cells

  sequence<size_t> offsets;

  class inner_table {
   public:
    size_t mask;  // pow2 - 1
    T* table;
    K empty_key;

    inline size_t hashToRange(size_t h) { return h & mask; }
    inline size_t firstIndex(K& k) {
      return hashToRange(parlay::hash32(k));
    }  // hacks for now
    inline size_t incrementIndex(size_t h) { return hashToRange(h + 1); }

    // Precondition: k is not present in the table
    inline void insert(std::tuple<K, V>& kv) {
      K& k = std::get<0>(kv);
      size_t h = firstIndex(k);
      while (true) {
        if (std::get<0>(table[h]) == empty_key) {
          if (gbbs::atomic_compare_and_swap(&std::get<0>(table[h]), empty_key,
                                            k)) {
            std::get<1>(table[h]) = std::get<1>(kv);  // insert value
            return;
          }
        }
        h = incrementIndex(h);
      }
    }

    // Precondition: k is present in the table
    inline void increment(K k) {
      size_t h = firstIndex(k);
      while (true) {
        if (std::get<0>(table[h]) == k) {
          gbbs::write_add(&std::get<1>(table[h]), static_cast<V>(1));
          return;
        }
        h = incrementIndex(h);
      }
    }

    // Precondition: k must be present in the table
    inline size_t idx(K k) {
      size_t h = firstIndex(k);
      while (true) {
        if (std::get<0>(table[h]) == k) {
          return h;
        }
        h = incrementIndex(h);
      }
    }
  };

  inner_table* tables;  // one object per n (16 bytes) (note we can probably red
                        // to 8 bytes each)

  multi_table() : n(0) { alloc = false; }

  // Size is the maximum number of values the hash table will hold.
  // Overfilling the table could put it into an infinite loop.
  multi_table(size_t n, V empty_val, GS size_func)
      : n(n), empty_val(empty_val) {
    // compute offsets
    offsets = sequence<size_t>(n + 1);
    parallel_for(0, n, [&](size_t i) {
      size_t table_elms = size_func(i);
      offsets[i] = (1 << parlay::log2_up((size_t)(table_elms * 1.2))) +
                   2;  // 2 cell padding (l, r)
    });
    offsets[n] = 0;
    size_t total_space = parlay::scan_inplace(offsets);
    std::cout << "total space = " << total_space << std::endl;
    std::cout << "empty val is " << empty_val << std::endl;

    big_table = gbbs::new_array_no_init<T>(total_space);
    big_size = total_space;

    tables = gbbs::new_array_no_init<inner_table>(n);
    parallel_for(0, n, [&](size_t i) {
      size_t off = offsets[i];
      size_t sz = offsets[i + 1] - off;
      sz -= 2;  // 2 cell's padding
      auto table_loc = big_table + offsets[i];

      tables[i].table = table_loc + 1;  // 1 cell padding (l
      tables[i].mask = sz - 1;
      tables[i].empty_key = i;

      // clear i's table
      V val = empty_val;
      auto empty_i = std::make_tuple((K)i, val);
      parallel_for(0, sz + 2, [&](size_t j) {  // sz + 2 cell padding
        table_loc[j] = empty_i;
      });
    });

    //    parallel_for(0, big_size, [&] (size_t i) {
    //      assert(std::get<1>(big_table[i]) == empty_val);
    //    });
  }

  inline size_t size() { return big_size; }

  inline void insert(K a, std::tuple<K, V> kv) { tables[a].insert(kv); }

  inline size_t idx(K a, K b) {
    K u = std::min(a, b);
    return offsets[u] + 1 + tables[u].idx(std::max(a, b));
  }

  inline void increment(K a, K b) {
    tables[std::min(a, b)].increment(std::max(a, b));
  }

  inline K u_for_id(size_t id) {
    // walk right until we hit an empty cell with val == empty_val
    // assumption is that id is not empty
    size_t idx = id + 1;
    //    assert(std::get<1>(big_table[id]) != empty_val);
    while (true) {
      if (std::get<1>(big_table[idx]) == empty_val) {
        return std::get<0>(big_table[idx]);  // return key
      }
      idx++;
      //      if (idx > big_size) {
      //        assert(false);
      //      }
    }
  }
};

template <class K, class V, class GS>
inline multi_table<K, V, GS> make_multi_table(size_t n, V empty_val, GS gs) {
  return multi_table<K, V, GS>(n, empty_val, gs);
}

template <class F, class Graph>
struct countF {
  Graph& G;
  F f;
  using W = typename Graph::weight_type;
  countF(Graph& G, F f) : G(G), f(f) {}

  inline bool update(const uintE& s, const uintE& d, const W& wgh) {
    auto v_s = G.get_vertex(s).out_neighbors();
    auto v_d = G.get_vertex(d).out_neighbors();
    v_s.intersect_f(&v_d, f);
    return 1;
  }

  inline bool updateAtomic(const uintE& s, const uintE& d, const W& wgh) {
    auto v_s = G.get_vertex(s).out_neighbors();
    auto v_d = G.get_vertex(d).out_neighbors();
    v_s.intersect_f(&v_d, f);
    return 1;
  }

  inline bool cond(uintE d) { return cond_true(d); }
};

template <class Graph, class VS, class F>
vertexSubset emdf(Graph& GA, VS& vs, F f, const flags& fl = 0) {
  return edgeMapDenseForward<gbbs::empty>(GA, vs, f, fl);
}

template <class F, class Graph>
void TCDirected(Graph& DG, F f) {
  size_t n = DG.n;
  auto frontier = sequence<bool>::uninitialized(n);
  parallel_for(0, n, [&](size_t i) { frontier[i] = 1; });
  vertexSubset Frontier(n, n, std::move(frontier));
  emdf(DG, Frontier, countF<F, Graph>(DG, f), no_output);
}

template <class Graph>
sequence<uintE> rankNodes(Graph& G) {
  size_t n = G.n;
  auto r = sequence<uintE>(n);
  auto o = sequence<uintE>(n);

  parallel_for(0, n, [&](size_t i) { o[i] = i; });
  parlay::sample_sort_inplace(make_slice(o), [&](const uintE u, const uintE v) {
    return G.get_vertex(u).out_degree() < G.get_vertex(v).out_degree();
  });
  parallel_for(0, n, [&](size_t i) { r[o[i]] = i; });
  return r;
}

//  template <class TT>
//  void increment_trussness(TT& ht, const uintE& u, const uintE& v) {
//    size_t loc_uv = ht.idx(std::make_tuple(std::min(u, v), std::max(u, v)));
//    auto val_loc = &std::get<1>(ht.table[loc_uv]);
//    gbbs::write_add(val_loc, (uintE)1);
//  }

//  template <class trussness_t, class edge_t>
//  inline bool should_remove(uintE k, trussness_t trussness_uv, trussness_t
//  trussness_uw, trussness_t trussness_vw,
//                            edge_t uv_id, edge_t uw_id, edge_t vw_id) {
//    constexpr trussness_t TOP_BIT =
//    static_cast<size_t>(std::numeric_limits<long>::max()) + 1;
//
//    // this triangle was removed in a previous round.
//    if (k > std::min(trussness_uw, trussness_vw)) { return false; }
//
//    if (trussness_uw & TOP_BIT) { // uw also removed on this round
//      return (uv_id < uw_id) && !(trussness_vw & TOP_BIT); // sym break, make
//      sure vw also not removed.
//    } else if (trussness_vw & TOP_BIT) {
//      return (uv_id < vw_id); // sym break, we know uw does not have top bit
//      set.
//    }
//
//    // neither other edge is removed this round. can safely remove this
//    // triangle as uv.
//    return true;
//  }

template <class trussness_t, class edge_t>
inline bool should_remove(uintE k, trussness_t trussness_uv,
                          trussness_t trussness_uw, trussness_t trussness_vw,
                          edge_t uv_id, edge_t uw_id, edge_t vw_id) {
  // this triangle was removed in a previous round.
  if (k > std::min(trussness_uw, trussness_vw)) {
    return false;
  }

<<<<<<< HEAD
  template <class Graph>
void intersectionPND(Graph& G, uintE v, uintE u, std::vector<uintE>& intersection){
  auto vert_v = G.get_vertex(v);
  auto vert_u = G.get_vertex(u);
  uintE idx_v = 0;
  uintE idx_u = 0;
  auto iter_v = vert_v.getOutIter(v);
  auto iter_u = vert_u.getOutIter(u);
  auto deg_v = vert_v.getOutDegree();
  auto deg_u = vert_u.getOutDegree();
  while(idx_v < deg_v && idx_u < deg_u) {
    uintE v_nbhr = std::get<0>(iter_v.cur());
    uintE u_nbhr = std::get<0>(iter_u.cur());
    if (v_nbhr < u_nbhr) {
      idx_v++;
      if (iter_v.has_next()) iter_v.next();
    }
    else if (u_nbhr < v_nbhr){
      idx_u++;
      if (iter_u.has_next()) iter_u.next();
    } 
    else {
      intersection.push_back(v_nbhr);
      idx_u++; idx_v++;
      if (iter_v.has_next()) iter_v.next();
      if (iter_u.has_next()) iter_u.next();
    }
  }
}

  // get_trussness_and_id: (uintE, uintE) -> (trussness, id)
  // Intersect u and v's neighbors. Check if we should remove an edge, and if
  // so, insert it into decrement_tab (concurrent write)
  template <class edge_t, class trussness_t, class HT, class Trussness, class Graph>
  void decrement_trussness(Graph& G, edge_t id, uintE u, uintE v, HT&  decrement_tab, Trussness& get_trussness_and_id, uintE k, bool use_pnd = false) {

    trussness_t trussness_uv = k; edge_t uv_id = id;

    auto add_f = [&] (uintE* ct, const std::tuple<uintE, uintE>& tup) {
      pbbs::fetch_and_add(ct, (uintE)1);
    };

    size_t ctr = 0;
    auto f = [&] (uintE __u, uintE __v, uintE w) { // w in both N(u), N(v)
      trussness_t trussness_uw, trussness_vw;
      edge_t uw_id, vw_id;
      std::tie(trussness_uw, uw_id) = get_trussness_and_id(u, w);
      std::tie(trussness_vw, vw_id) = get_trussness_and_id(v, w);
=======
  if (trussness_uw == k) {  // uw also removed on this round
    return (uv_id < uw_id) &&
           !(trussness_vw == k);  // sym break, make sure vw also not removed.
  } else if (trussness_vw == k) {
    return (uv_id < vw_id);  // sym break, we know uw does not have top bit set.
  }

  // neither other edge is removed this round. can safely remove this
  // triangle as uv.
  return true;
}

// get_trussness_and_id: (uintE, uintE) -> (trussness, id)
// Intersect u and v's neighbors. Check if we should remove an edge, and if
// so, insert it into decrement_tab (concurrent write)
template <class edge_t, class trussness_t, class HT, class Trussness,
          class Graph>
void decrement_trussness(Graph& G, edge_t id, uintE u, uintE v,
                         HT& decrement_tab, Trussness& get_trussness_and_id,
                         uintE k) {
  trussness_t trussness_uv = k;
  edge_t uv_id = id;

  auto add_f = [&](uintE* ct, const std::tuple<uintE, uintE>& tup) {
    gbbs::fetch_and_add(ct, (uintE)1);
  };
>>>>>>> b5ca6459

  size_t ctr = 0;
  auto f = [&](uintE __u, uintE __v, uintE w) {  // w in both N(u), N(v)
    trussness_t trussness_uw, trussness_vw;
    edge_t uw_id, vw_id;
    std::tie(trussness_uw, uw_id) = get_trussness_and_id(u, w);
    std::tie(trussness_vw, vw_id) = get_trussness_and_id(v, w);

    if (should_remove(k, trussness_uv, trussness_uw, trussness_vw, uv_id, uw_id,
                      vw_id)) {
      ctr++;
      if (trussness_uw > k) {
        decrement_tab.insert_f(std::make_tuple(uw_id, (uintE)1), add_f);
        //          decrement_tab.insert(uw_id);
      }
<<<<<<< HEAD
    };
    auto v_v = G.get_vertex(v);
    if (!use_pnd) {
      G.get_vertex(u).intersect_f_par(&v_v, u, v, f);
    } else {
      std::vector<uintE> inter;
      intersectionPND(G, v, u, inter);
      for (std::size_t p = 0; p < inter.size(); p++) {
        f(u, v, inter[p]);
      }
    }
  }
=======
      if (trussness_vw > k) {
        decrement_tab.insert_f(std::make_tuple(vw_id, (uintE)1), add_f);
        //          decrement_tab.insert(vw_id);
      }
    }
  };
  auto v_v = G.get_vertex(v).out_neighbors();
  G.get_vertex(u).out_neighbors().intersect_f_par(&v_v, f);
}
>>>>>>> b5ca6459

}  // namespace truss_utils
}  // namespace gbbs<|MERGE_RESOLUTION|>--- conflicted
+++ resolved
@@ -345,8 +345,18 @@
   if (k > std::min(trussness_uw, trussness_vw)) {
     return false;
   }
-
-<<<<<<< HEAD
+  if (trussness_uw == k) {  // uw also removed on this round
+    return (uv_id < uw_id) &&
+           !(trussness_vw == k);  // sym break, make sure vw also not removed.
+  } else if (trussness_vw == k) {
+    return (uv_id < vw_id);  // sym break, we know uw does not have top bit set.
+  }
+
+  // neither other edge is removed this round. can safely remove this
+  // triangle as uv.
+  return true;
+}
+
   template <class Graph>
 void intersectionPND(Graph& G, uintE v, uintE u, std::vector<uintE>& intersection){
   auto vert_v = G.get_vertex(v);
@@ -377,36 +387,6 @@
   }
 }
 
-  // get_trussness_and_id: (uintE, uintE) -> (trussness, id)
-  // Intersect u and v's neighbors. Check if we should remove an edge, and if
-  // so, insert it into decrement_tab (concurrent write)
-  template <class edge_t, class trussness_t, class HT, class Trussness, class Graph>
-  void decrement_trussness(Graph& G, edge_t id, uintE u, uintE v, HT&  decrement_tab, Trussness& get_trussness_and_id, uintE k, bool use_pnd = false) {
-
-    trussness_t trussness_uv = k; edge_t uv_id = id;
-
-    auto add_f = [&] (uintE* ct, const std::tuple<uintE, uintE>& tup) {
-      pbbs::fetch_and_add(ct, (uintE)1);
-    };
-
-    size_t ctr = 0;
-    auto f = [&] (uintE __u, uintE __v, uintE w) { // w in both N(u), N(v)
-      trussness_t trussness_uw, trussness_vw;
-      edge_t uw_id, vw_id;
-      std::tie(trussness_uw, uw_id) = get_trussness_and_id(u, w);
-      std::tie(trussness_vw, vw_id) = get_trussness_and_id(v, w);
-=======
-  if (trussness_uw == k) {  // uw also removed on this round
-    return (uv_id < uw_id) &&
-           !(trussness_vw == k);  // sym break, make sure vw also not removed.
-  } else if (trussness_vw == k) {
-    return (uv_id < vw_id);  // sym break, we know uw does not have top bit set.
-  }
-
-  // neither other edge is removed this round. can safely remove this
-  // triangle as uv.
-  return true;
-}
 
 // get_trussness_and_id: (uintE, uintE) -> (trussness, id)
 // Intersect u and v's neighbors. Check if we should remove an edge, and if
@@ -415,14 +395,13 @@
           class Graph>
 void decrement_trussness(Graph& G, edge_t id, uintE u, uintE v,
                          HT& decrement_tab, Trussness& get_trussness_and_id,
-                         uintE k) {
+                         uintE k, bool use_pnd = false) {
   trussness_t trussness_uv = k;
   edge_t uv_id = id;
 
   auto add_f = [&](uintE* ct, const std::tuple<uintE, uintE>& tup) {
     gbbs::fetch_and_add(ct, (uintE)1);
   };
->>>>>>> b5ca6459
 
   size_t ctr = 0;
   auto f = [&](uintE __u, uintE __v, uintE w) {  // w in both N(u), N(v)
@@ -438,11 +417,10 @@
         decrement_tab.insert_f(std::make_tuple(uw_id, (uintE)1), add_f);
         //          decrement_tab.insert(uw_id);
       }
-<<<<<<< HEAD
     };
     auto v_v = G.get_vertex(v);
     if (!use_pnd) {
-      G.get_vertex(u).intersect_f_par(&v_v, u, v, f);
+      G.get_vertex(u).out_neighbors().intersect_f_par(&v_v, f);
     } else {
       std::vector<uintE> inter;
       intersectionPND(G, v, u, inter);
@@ -451,17 +429,6 @@
       }
     }
   }
-=======
-      if (trussness_vw > k) {
-        decrement_tab.insert_f(std::make_tuple(vw_id, (uintE)1), add_f);
-        //          decrement_tab.insert(vw_id);
-      }
-    }
-  };
-  auto v_v = G.get_vertex(v).out_neighbors();
-  G.get_vertex(u).out_neighbors().intersect_f_par(&v_v, f);
-}
->>>>>>> b5ca6459
 
 }  // namespace truss_utils
 }  // namespace gbbs